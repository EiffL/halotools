--- conflicted
+++ resolved
@@ -64,11 +64,7 @@
     assert np.all(unweighted_counts1 != weighted_counts)
 
 
-<<<<<<< HEAD
-def test3():
-=======
 def test_parallel_serial_consistency():
->>>>>>> 4529aa58
     """
     """
     Npts = 1000
@@ -84,18 +80,10 @@
     weights1 = np.ones(Npts)
     weights2 = np.ones(Npts)
 
-<<<<<<< HEAD
-    with pytest.raises(ValueError) as err:
-        unweighted_counts2, weighted_counts = weighted_npairs_s_mu(random_sample, random_sample,
-                weights1, weights2, s_bins, mu_bins[::-1], period=period)
-    substr = "Input `mu_bins` must be a monotonically increasing"
-    assert substr in err.value.args[0]
-=======
     unweighted_counts_serial, weighted_counts_serial = weighted_npairs_s_mu(random_sample, random_sample,
             weights1, weights2, s_bins, mu_bins, period=period, num_threads=1)
     unweighted_counts_parallel, weighted_counts_parallel = weighted_npairs_s_mu(random_sample, random_sample,
             weights1, weights2, s_bins, mu_bins, period=period, num_threads=3)
 
     assert np.all(unweighted_counts_serial == unweighted_counts_parallel)
-    assert np.all(weighted_counts_serial == weighted_counts_parallel)
->>>>>>> 4529aa58
+    assert np.all(weighted_counts_serial == weighted_counts_parallel)